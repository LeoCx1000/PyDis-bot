import asyncio
import logging

import discord
import sentry_sdk
from async_rediscache import RedisSession
from discord.ext.commands import when_mentioned_or
from sentry_sdk.integrations.aiohttp import AioHttpIntegration
from sentry_sdk.integrations.logging import LoggingIntegration
from sentry_sdk.integrations.redis import RedisIntegration

from bot import constants, patches
from bot.bot import Bot
from bot.utils.extensions import EXTENSIONS

# Set up Sentry.
sentry_logging = LoggingIntegration(
    level=logging.DEBUG,
    event_level=logging.WARNING
)

sentry_sdk.init(
    dsn=constants.Bot.sentry_dsn,
    integrations=[
        sentry_logging,
        AioHttpIntegration(),
        RedisIntegration(),
    ]
)

<<<<<<< HEAD
# Create the redis session instance.
redis_session = RedisSession(
    address=(constants.Redis.host, constants.Redis.port),
    password=constants.Redis.password,
    minsize=1,
    maxsize=20,
    use_fakeredis=constants.Redis.use_fakeredis,
    global_namespace="bot",
)

# Connect redis session to ensure it's connected before we try to access Redis
# from somewhere within the bot. We create the event loop in the same way
# discord.py normally does and pass it to the bot's __init__.
loop = asyncio.get_event_loop()
loop.run_until_complete(redis_session.connect())


=======
# Instantiate the bot.
>>>>>>> da02528c
allowed_roles = [discord.Object(id_) for id_ in constants.MODERATION_ROLES]
bot = Bot(
    redis_session=redis_session,
    loop=loop,
    command_prefix=when_mentioned_or(constants.Bot.prefix),
    activity=discord.Game(name="Commands: !help"),
    case_insensitive=True,
    max_messages=10_000,
    allowed_mentions=discord.AllowedMentions(everyone=False, roles=allowed_roles)
)

# Load extensions.
extensions = set(EXTENSIONS)  # Create a mutable copy.
if not constants.HelpChannels.enable:
    extensions.remove("bot.exts.help_channels")

for extension in extensions:
    bot.load_extension(extension)

# Apply `message_edited_at` patch if discord.py did not yet release a bug fix.
if not hasattr(discord.message.Message, '_handle_edited_timestamp'):
    patches.message_edited_at.apply_patch()

bot.run(constants.Bot.token)<|MERGE_RESOLUTION|>--- conflicted
+++ resolved
@@ -28,7 +28,6 @@
     ]
 )
 
-<<<<<<< HEAD
 # Create the redis session instance.
 redis_session = RedisSession(
     address=(constants.Redis.host, constants.Redis.port),
@@ -46,9 +45,7 @@
 loop.run_until_complete(redis_session.connect())
 
 
-=======
 # Instantiate the bot.
->>>>>>> da02528c
 allowed_roles = [discord.Object(id_) for id_ in constants.MODERATION_ROLES]
 bot = Bot(
     redis_session=redis_session,
